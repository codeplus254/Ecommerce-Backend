/**
 * The Product controller contains all static methods that handles product request
 * Some methods work fine, some needs to be implemented from scratch while others may contain one or two bugs
 * The static methods and their function include:
 * 
 * - getAllProducts - Return a paginated list of products
 * - searchProducts - Returns a list of product that matches the search query string
 * - getProductsByCategory - Returns all products in a product category
 * - getProductsByDepartment - Returns a list of products in a particular department
 * - getProduct - Returns a single product with a matched id in the request params
 * - getAllDepartments - Returns a list of all product departments
 * - getDepartment - Returns a single department
 * - getAllCategories - Returns all categories
 * - getSingleCategory - Returns a single category
 * - getDepartmentCategories - Returns all categories in a department
 * 
 *  NB: Check the BACKEND CHALLENGE TEMPLATE DOCUMENTATION in the readme of this repository to see our recommended
 *  endpoints, request body/param, and response object for each of these method
 */
import {
  Product,
  ProductCategory,
  Review,
  Department,
  Category,
  Customer,
  Sequelize,
} from '../database/models';

const jwt = require('jsonwebtoken');

const { Op } = Sequelize;

/**
 *
 *
 * @class ProductController
 */
class ProductController {
  /**
   * get all products
   *
   * @static
   * @param {object} req express request object
   * @param {object} res express response object
   * @param {object} next next middleware
   * @returns {json} json object with status and product data
   * @memberof ProductController
   */
  static async getAllProducts(req, res, next) {
    const { query } = req;
    // eslint-disable-next-line camelcase
    let { page, limit, description_length } = query;
    if (!page) {
      page = 1;
    } else if (page < 1) {
      page = 1;
    }
    if (!limit) {
      limit = 20;
    }
    // eslint-disable-next-line camelcase
    if (!description_length) {
      // eslint-disable-next-line camelcase
      description_length = 200;
    }
    const offset = Number(page) * Number(limit) - Number(limit);
    const sqlQueryMap = {
      offset,
      limit: Number(limit),
    };

    try {
      const products = await Product.findAndCountAll(sqlQueryMap);
      const productList = products.rows.map(product => {
        // eslint-disable-next-line camelcase
        const { product_id, name, description, price, discounted_price, thumbnail } = product;
        return {
          product_id,
          name,
          description: description.substring(0, description_length),
          price,
          discounted_price,
          thumbnail,
        };
      });
      const paginationMeta = {
        currentPage: Number(offset),
        currentPageSize: Number(limit),
        totalPages: Math.ceil(products.count / Number(limit)),
        totalRecords: products.count,
      };
      return res.status(200).json({
        paginationMeta,
        rows: productList,
      });
    } catch (error) {
      return next(error);
    }
  }

  /**
   * search all products
   *
   * @static
   * @param {object} req express request object
   * @param {object} res express response object
   * @param {object} next next middleware
   * @returns {json} json object with status and product data
   * @memberof ProductController
   */
<<<<<<< HEAD
  static async searchProduct(req, res, next) {
    // all_words should either be on or off
    // implement code to search product
    let { page, limit, description_length, all_words, query_string } = req.query; // eslint-disable-line
    page = page || 1;
    limit = limit || 20;
    // eslint-disable-next-line camelcase
    description_length = description_length || 200;

=======
  static async searchProduct(req, res, next) { 
    // all_words should either be on or off
    // implement code to search product
    let { page, limit, description_length, all_words, query_string } = req.query; // eslint-disable-line
    if (!page) {
      page = 1;
    } else if (page < 1) {
      page = 1;
    }
    if (!limit) {
      limit = 20;
    }
    // eslint-disable-next-line camelcase
    if (!description_length) {
      // eslint-disable-next-line camelcase
      description_length = 200;
    }
>>>>>>> e526cc53
    const offset = Number(page) * Number(limit) - Number(limit);

    let products;
    try {
      // eslint-disable-next-line camelcase
      if (all_words === 'off') {
        const wordQueries = query_string.split(/[ ,]+/).filter(Boolean); // split string at comma and/orspace
        const queryArray = [];
        for (let i = 0; i < wordQueries.length; i++) {
          queryArray.push({ [Op.like]: `%${wordQueries[i]}%` });
        }
        products = await Product.findAll({
          where: {
            name: {
              // compare array of [Op.like] queries
              [Op.or]: queryArray,
            },
          },
          offset,
          limit: Number(limit),
        });
      } else {
        products = await Product.findAll({
          where: {
            name: {
              // eslint-disable-next-line camelcase
              [Op.like]: `%${query_string}%`,
            },
          },
          offset,
          limit: Number(limit),
        });
      }
      const productList = products.map(product => {
        // eslint-disable-next-line camelcase
        const { product_id, name, description, price, discounted_price, thumbnail } = product;
        return {
          product_id,
          name,
          description: description.substring(0, description_length),
          price,
          discounted_price,
          thumbnail,
        };
      });
      return res.status(200).json({
        rows: productList,
      });
    } catch (error) {
      return next(error);
    }
  }

  /**
   * get all products by category
   *
   * @static
   * @param {object} req express request object
   * @param {object} res express response object
   * @param {object} next next middleware
   * @returns {json} json object with status and product data
   * @memberof ProductController
   */
  static async getProductsByCategory(req, res, next) {
    try {
      const { category_id } = req.params; // eslint-disable-line
<<<<<<< HEAD
      // eslint-disable-next-line camelcase
=======
>>>>>>> e526cc53
      let { page, limit, description_length } = req.query;
      const offset = Number(page) * Number(limit) - Number(limit);
      page = page || 1;
      limit = limit || 20;
      // eslint-disable-next-line camelcase
      description_length = description_length || 200;
      const products = await ProductCategory.findAll({
        where: {
          category_id,
        },
        include: [
          {
            model: Product,
            as: 'product',
            attributes: [
              'product_id',
              'name',
              'description',
              'price',
              'discounted_price',
              'thumbnail',
            ],
          },
        ],
        attributes: [],
        limit: Number(limit),
        offset,
      });
      const productList = products.map(product => {
        // eslint-disable-next-line camelcase
        const {
          // eslint-disable-next-line camelcase
          product_id,
          name,
          description,
          price,
          // eslint-disable-next-line camelcase
          discounted_price,
          thumbnail,
        } = product.dataValues.product;
        return {
          product_id,
          name,
          description: description.substring(0, description_length),
          price,
          discounted_price,
          thumbnail,
        };
      });
      return res.status(200).json({
        rows: productList,
      });
    } catch (error) {
      return next(error);
    }
  }

  /**
   * get all products by department
   *
   * @static
   * @param {object} req express request object
   * @param {object} res express response object
   * @param {object} next next middleware
   * @returns {json} json object with status and product data
   * @memberof ProductController
   */
  static async getProductsByDepartment(req, res, next) {
    // implement the method to get products by department
    try {
      const { query, params } = req;
      const { department_id } = params; // eslint-disable-line
      let { page, limit, description_length } = query; // eslint-disable-line
      page = page || 1;
      limit = limit || 20;
      // eslint-disable-next-line camelcase
      description_length = description_length || 200;
      const offset = Number(page) * Number(limit) - Number(limit);

      const products = await Category.findAll({
        where: {
          department_id,
        },
        attributes: ['category_id'],
        include: [
          {
            model: Product,
            attributes: [
              'product_id',
              'name',
              'description',
              'price',
              'discounted_price',
              'thumbnail',
            ],
          },
        ],
        limit: Number(limit),
        offset,
      });
      const productCategoryArray = products.map(category => {
        // map through array of products in a category
        const productCategories = category.dataValues.Products.map(product => {
          const {
            // eslint-disable-next-line camelcase
            product_id,
            name,
            description,
            price,
            // eslint-disable-next-line camelcase
            discounted_price,
            thumbnail,
          } = product;
          return {
            product_id,
            name,
            description: description.substring(0, description_length),
            price,
            discounted_price,
            thumbnail,
          };
        });
        return productCategories;
      });
      let productList;
      for (let i = 0; i < productCategoryArray.length; i++) {
        productList = [...productCategoryArray[i]];
      }

      return res.status(200).json({
        rows: productList,
      });
    } catch (error) {
      return next(error);
    }
  }

  /**
   * get single product details
   *
   * @static
   * @param {object} req express request object
   * @param {object} res express response object
   * @param {object} next next middleware
   * @returns {json} json object with status and product details
   * @memberof ProductController
   */
  static async getProduct(req, res, next) {
    const { query, params } = req;
    // eslint-disable-next-line camelcase
    let { description_length } = query;
    // eslint-disable-next-line camelcase
    if (!description_length) {
      // eslint-disable-next-line camelcase
      description_length = 200;
    }
    const { product_id } = params;  // eslint-disable-line
    try {
      const product = await Product.findByPk(product_id);
      if (product) {
<<<<<<< HEAD
        const {
          name,
          description,
          price,
          // eslint-disable-next-line camelcase
          discounted_price,
          image,
          // eslint-disable-next-line camelcase
          image_2,
          thumbnail,
          display,
        } = product;
=======
        const { name, description, price, discounted_price, image, image_2, thumbnail, display  } = product;
>>>>>>> e526cc53
        return res.status(200).json({
          product_id,
          name,
          description: description.substring(0, description_length),
          price,
          discounted_price,
          image,
          image_2,
          thumbnail,
          display,
        });
      }
      return res.status(404).json({
        error: {
          status: 404,
          message: `Product with id ${product_id} does not exist`,  // eslint-disable-line
        }
      });
    } catch (error) {
      return next(error);
    }
  }

  /**
   * get all reviews for a product
   *
   * @static
   * @param {object} req express request object
   * @param {object} res express response object
   * @param {object} next next middleware
   * @returns {json} json object with status and product data
   * @memberof ProductController
   */
  static async getProductReviews(req, res, next) {
    const { product_id } = req.params;  // eslint-disable-line
    try {
      const reviewsArray = await Review.findAll({
        where: {
          product_id,
        },
        include: [
          {
            model: Customer,
            as: 'customer',
            attributes: ['name'],
          },
        ],
        attributes: ['review', 'rating', 'created_on'],
      });
      const reviews = reviewsArray.map(customerReview => {
        const { review, rating, created_on, customer } = customerReview.dataValues; // eslint-disable-line
        const { name } = customer;
        return {
          name,
          review,
          rating,
          created_on,
        };
      });
      if (reviews) {
        return res.status(200).json(reviews);
      }
      return res.status(404).json({
        error: {
          status: 404,
          message: `Product with id ${product_id} does not exist`,  // eslint-disable-line
        },
      });
    } catch (error) {
      return next(error);
    }
  }

  /**
   * post a product review
   *
   * @static
   * @param {object} req express request object
   * @param {object} res express response object
   * @param {object} next next middleware
   * @returns {json} json object with status and product data
   * @memberof ProductController
   */
  static async postProductReview(req, res, next) {
    const { product_id } = req.params;  // eslint-disable-line
    const { review, rating } = req.body;  // eslint-disable-line
    const accessToken = req.headers.authorization;
    const decodedToken = jwt.decode(accessToken.substring(7)); // remove the Bearer tag
    const customerId = decodedToken.customer_id;
    try {
      const product = await Product.findOne({
        where: {
          product_id,
        },
      });
      if (product) {
        // check if the customer had reviewed the product before
        const customerReview = await Review.findOne({
          where: {
            product_id,
            customer_id: customerId,
          },
          attributes: ['review_id'],
        });

        if (!customerReview) {
          await Review.upsert({
            customer_id: customerId,
            review,
            rating,
            created_on: Date.now(),
            product_id: parseInt(product_id, 10),
          });
          const lastEntry = await Review.findOne({
            where: {
              product_id,
            },
            order: [['created_on', 'DESC']],
            include: [
              {
                model: Customer,
                as: 'customer',
                attributes: ['name'],
              },
            ],
            attributes: ['review', 'rating', 'created_on'],
          });
          const { review, rating, created_on, customer } = lastEntry; // eslint-disable-line
          const { name } = customer;
          return res.status(201).json({ name, review, rating, created_on });
        }
        return res.status(409).json('You have already reviewed this product.');
      }
      return res.status(404).json({
        error: {
          status: 404,
          message: `Product with id ${product_id} does not exist`,  // eslint-disable-line
        },
      });
    } catch (error) {
      return next(error);
    }
  }

  /**
   * get all departments
   *
   * @static
   * @param {object} req express request object
   * @param {object} res express response object
   * @param {object} next next middleware
   * @returns {json} json object with status and department list
   * @memberof ProductController
   */
  static async getAllDepartments(req, res, next) {
    try {
      const departments = await Department.findAll();
      return res.status(200).json(departments);
    } catch (error) {
      return next(error);
    }
  }

  /**
   * Get a single department
   * @param {*} req
   * @param {*} res
   * @param {*} next
   */
  static async getDepartment(req, res, next) {
    const { department_id } = req.params; // eslint-disable-line
    try {
      const department = await Department.findByPk(department_id);
      if (department) {
        return res.status(200).json(department);
      }
      return res.status(404).json({
        error: {
          status: 404,
          message: `Department with id ${department_id} does not exist`,  // eslint-disable-line
        }
      });
    } catch (error) {
      return next(error);
    }
  }

  /**
   * This method should get all categories
   * @param {*} req
   * @param {*} res
   * @param {*} next
   */
  static async getAllCategories(req, res, next) {
    // Implement code to get all categories here
    try {
      const categories = await Category.findAll();
      return res.status(200).json(categories);
    } catch (error) {
      return next(error);
    }
  }

  /**
   * This method should get a single category using the categoryId
   * @param {*} req
   * @param {*} res
   * @param {*} next
   */
  static async getSingleCategory(req, res, next) {
    const { category_id } = req.params; // eslint-disable-line
    try {
      const category = await Category.findOne({
        where: {
          category_id,
        },
        attributes: ['category_id', 'name', 'description', 'description', 'department_id'],
      });
      if (category) {
        return res.status(200).json(category);
      }
      return res.status(404).json({
        error: {
          status: 404,
          message: `Category with id ${category_id} does not exist`,  // eslint-disable-line
        }
      });
    } catch (error) {
      return next(error);
    }
  }

  /**
   * This method should get category of a particular product
   * @param {*} req
   * @param {*} res
   * @param {*} next
   */
  static async getProductCategory(req, res, next) {
    try {
      const { product_id } = req.params; // eslint-disable-line
      const category = await ProductCategory.findOne({
        where: {
          product_id,
        },
        include: [
          {
            model: Category,
            as: 'category',
            attributes: ['category_id', 'department_id', 'name'],
          },
        ],
        attributes: [],
      });
      return res.status(200).json(category.dataValues.category);
    } catch (error) {
      return next(error);
    }
  }

  /**
   * This method should get list of categories in a department
   * @param {*} req
   * @param {*} res
   * @param {*} next
   */
  static async getDepartmentCategories(req, res, next) {
    try {
      const { department_id } = req.params; // eslint-disable-line
      const categories = await Category.findAll({
        where: {
          department_id,
        },
        attributes: ['category_id', 'name', 'description', 'department_id'],
      });
      return res.status(200).json({ rows: categories });
    } catch (error) {
      return next(error);
    }
  }
}

export default ProductController;<|MERGE_RESOLUTION|>--- conflicted
+++ resolved
@@ -109,7 +109,6 @@
    * @returns {json} json object with status and product data
    * @memberof ProductController
    */
-<<<<<<< HEAD
   static async searchProduct(req, res, next) {
     // all_words should either be on or off
     // implement code to search product
@@ -119,25 +118,6 @@
     // eslint-disable-next-line camelcase
     description_length = description_length || 200;
 
-=======
-  static async searchProduct(req, res, next) { 
-    // all_words should either be on or off
-    // implement code to search product
-    let { page, limit, description_length, all_words, query_string } = req.query; // eslint-disable-line
-    if (!page) {
-      page = 1;
-    } else if (page < 1) {
-      page = 1;
-    }
-    if (!limit) {
-      limit = 20;
-    }
-    // eslint-disable-next-line camelcase
-    if (!description_length) {
-      // eslint-disable-next-line camelcase
-      description_length = 200;
-    }
->>>>>>> e526cc53
     const offset = Number(page) * Number(limit) - Number(limit);
 
     let products;
@@ -204,10 +184,7 @@
   static async getProductsByCategory(req, res, next) {
     try {
       const { category_id } = req.params; // eslint-disable-line
-<<<<<<< HEAD
       // eslint-disable-next-line camelcase
-=======
->>>>>>> e526cc53
       let { page, limit, description_length } = req.query;
       const offset = Number(page) * Number(limit) - Number(limit);
       page = page || 1;
@@ -368,22 +345,7 @@
     try {
       const product = await Product.findByPk(product_id);
       if (product) {
-<<<<<<< HEAD
-        const {
-          name,
-          description,
-          price,
-          // eslint-disable-next-line camelcase
-          discounted_price,
-          image,
-          // eslint-disable-next-line camelcase
-          image_2,
-          thumbnail,
-          display,
-        } = product;
-=======
-        const { name, description, price, discounted_price, image, image_2, thumbnail, display  } = product;
->>>>>>> e526cc53
+        const { name, description, price, discounted_price, image, image_2, thumbnail, display  } = product; // eslint-disable-line
         return res.status(200).json({
           product_id,
           name,
@@ -400,7 +362,7 @@
         error: {
           status: 404,
           message: `Product with id ${product_id} does not exist`,  // eslint-disable-line
-        }
+        },
       });
     } catch (error) {
       return next(error);
